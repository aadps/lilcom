#include "lilcom.h"
#include <assert>
#include <math.h>


#define LILCOM_VERSION 1

#define LILCOM_HEADER_BYTES 4


/**
   Note: you can't change the various constants below without changing
   LILCOM_VERSION, because it will mess up the decompression.  That is:
   the decompression method requires exact compatibility with the
   compression method, w.r.t. how the LPC coefficients are computed.
*/


/**
   max_lpc_order is the maximum allowed order of the linear prediction
   computation.  Defines a limit on how large the user-specified LPC order may
   be.  May not be >= LPC_COMPUTE_INTERVAL, or else we'd need to do extra work
   to handle edge cases near the beginning of the signal.
**/
#define MAX_LPC_ORDER 15


/** a value >= log_2 of MAX_LPC_ORDER+1.  Used in computing certain bounds (?not needed?) */
#define LPC_ORDER_BITS 4

/*
   An amount that we add to the zeroth autocorrelation coefficient to avoid
   divisions by zero, etc.  1 corresponds to a variation of +-1 sample,
   it's very small, just to deal with that zero issue.
*/
#define AUTOCORR_EXTRA_VARIANCE 1


/**
   Defines an extra amount that we add to autocorr[0], that's relative
   to its observed value.  Basically we multiply autocorr[0] by
     (1.0 + 1.0 / 1<<AUTOCORR_EXTRA_VARIANCE_EXPONENT).
   This helps give us bounds on the value of the LPC coefficients.
 */
#define AUTOCORR_EXTRA_VARIANCE_EXPONENT 16


/**
   We recompute the LPC coefficients every this-many frames.  (Larger values are
   more efficient but may produce not-quite-as-good compression).  Caution: the
   code in lilcom_update_autocorrelation() assumes that this is greater than
   MAX_LPC_ORDER.
 */
#define LPC_COMPUTE_INTERVAL 32

/**
   LPC_COMPUTE_INTERVAL_LOG2 is required to be a nonnegative integer that does
   not exceed log_2(LPC_COMPUTE_INTERVAL).  It's used to optimize the
   code where we work out the highest-order bit set in the autocorrelation
   coefficients.
 */
#define LPC_COMPUTE_INTERVAL_LOG2 5

/**
   AUTOCORR_DECAY_EXPONENT, together with LPC_COMPUTE_INTERVAL, defines
   how fast we decay the autocorrelation stats; small values mean the
   autocorrelation coefficients move faster, large values mean
   they move slower.
 */
#define AUTOCORR_DECAY_EXPONENT 4

/**
   This rolling-buffer size determines How far back in time we keep the
   exponents we used to compress the signal.  It determines how far it's
   possible for us to backtrack when we encounter out-of-range values and need
   to increase the exponent.  8 is more than enough, since the most we'd ever
   need to add to the exponent is +11 (the exponent can never exceed 11); the
   exponent can increase by at most 2 for each sample; and (8-1) * 2 > 11 (if we
   have 8 in the buffer, the furthest we can go back in time is t-7, which is
   why we have (8-1) above).

   It must be a power of 2 due to a trick used to compute a modulus.
 */
#define EXPONENT_BUFFER_SIZE 8

/**
   SIGNAL_BUFFER_SIZE determines the size of a rolling buffer containing
   the history of the compressed version of the signal, to be used while
   compressing.  It must be a multiple of LPC_COMPUTE_INTERVAL.  It must
   be at least as great as

       LPC_COMPUTE_INTERVAL + EXPONENT_BUFFER_SIZE + MAX_LPC_ORDER

   (i.e. it needs to store a whole block's worth of data, plus the
   farthest we might backtrack, plus enough context to process the
   first sample of the block.  This backtracking stuff is because there
   may be situations where we need to recompute the autocorrelation
   coefficients of a block after backtracking, because the compressed
   signal changed.

   It must also be a power of 2, due to tricks we use when computing
   modulus.

   Every time we get to the beginning of the buffer we need to do a little extra
   work to place the history before the start of the buffer, that's why we don't
   just make this 64 (i.e. two blocks' worth).  The reason for not using a huge
   value is to save memory and be kind to the cache.
 */
#define SIGNAL_BUFFER_SIZE 128


/**
   We are predicting a signal s_t based on s_{t-1}, s_{t-2}, ... s_{t}.

   Define y_t = s_t and x_t = s_{t-1} through s_{t-k}; we're predicting
   y as a function of x.

   Our estimate will be y_t = p x_t + noise, where p is the vector of
   regression coefficients.  We want to minimize
    error =  (y_t - p x_t)^2

          = (1/T) \sum_{t=1}^T   y_t^2 - 2 p x_t y_t  +  p^t x_t x_t^T p_t
    which we can write as:
      error =  \sum_t y_t^2 - 2 p a + p^t M p.
             = const(p) - 2 p a + m^t M p
   where:
              a =  (1/T) \sum_{t=1}^T y_t x_t
              M =  (1/T) \sum_{t=1}^T  x_t x_t^T

   The derivative of the error derivative w.r.t. p is:
      d(error)/dp =   0 =   - 2 a + 2 M p
   so the solution for p is:
     p = M^{-1} a

   In fact we'll be updating a and M^{-1} online, and instead of a simple sum,
   we'll let a and M be decaying sums with a "forgetting factor".

   Let \alpha < 1 (e.g. \alpha = 0.99) be a number that determines how must of the stats we
   keep each time-- a forgetting factor.  So the basic recurrence will be:

     M_t := \alpha M_{t-1} + (1-\alpha) x_t x_t^T
     a_t := \alpha a_{t-1} + (1-\alpha) y_t x_t

  Because we want to keep M_t^{-1} updated, we actually use the Sherman-Morrison formula:

  First write:
      M_t      = \alpha (M_{t-1} + (1-\alpha)/\alpha x_t x_t^T)
 then
    M_t^{-1}  = (1/\alpha) (M_{t-1} + (1-\alpha)/\alpha x_t x_t^T)^{-1}
      Define z_t := M_{t-1}^{-1} x_t.
 Then expanding using the Sherman-Morrison formula,

    M_t^{-1}   = (1/\alpha) (M_{t-1}^{-1}  -  \frac{  (1-\alpha)/\alpha z_t z_t^T  }
                                                   {  1 + (1-\alpha)/\alpha z_t^T x_t } )
    M_t^{-1}   = (1/\alpha) (M_{t-1}^{-1}  -  \frac{   z_t z_t^T  }
                                                   {  \alpha/(1-\alpha) +  z_t^T x_t }
               = (1/\alpha) M_{t-1}^{-1}  - 1/(\alpha^2/(1-\alpha) + \alpha z_t^T x_t)  z_t z_t^T

  The above is the basic update.  But we are concerned about M_t^{-1} getting very large
  or infinite if we have a string of zeros, or other linearly dependent data.  To
  prevent that, conceptually, we do, after the recurrence above,
     M_t := M_t + SMOOTH_M_AMOUNT * I.
  That is:
      M_t = \alpha (M_{t-1} + (1-\alpha)/\alpha x_t x_t^T)
   followed by
     M_t := M_t + (1-\alpha) * SMOOTH_M_AMOUNT * I
  Because that's going to be an O(n^3) operation, instead of doing the above we do:
    if (t % SMOOTH_M_INTERVAL == 0) {
      M_t := M_t + (1-\alpha) * SMOOTH_M_AMOUNT * SMOOTH_M_INTERVAL * I
    }
  However, that would be a potentially expensive operation, involving matrix inversion,
  and I don't want to have to implement it (and certainly don't want to add a huge
  library dependency).  We can approximate it fairly easily though.

  Consider that d/dx (1/x) = -1/x^2.  We can apply the same approach to the
  eigenvalues of M, so that for a symmetric matrix S,
      S := S + \beta I
  can be approximated in the inverse space by:
      S^{-1} := S^{-1} - 2 \beta S^{-1} S^{-1}, which in our case becomes:

    M_t^{-1} := M_t^{-1} - 2*(1-\alpha)*SMOOTH_M_AMOUNT*SMOOTH_M_INTERVAL * M_t^{-1}*M_t^{-1}.  [eqn:a]

  (caution: this logic is a little approximate): if we are applying this
  smoothing and it's working, the eigenvalues of M_t should never be less
  than SMOOTH_M_AMOUNT, hence the eigenvalues of M_t^{-1} should never be
  greater than 1/SMOOTH_M_AMOUNT, hence the eigenvalues of the negated term
  of [eqn:a] may be, at most,
         2*(1-\alpha)*SMOOTH_M_INTERVAL / SMOOTH_M_AMOUNT.
  Now, the l.h.s. term eigenvalues must be >= 1/SMOOTH_M_AMOUNT, so for
  [eqn:a] to be stable / not overshoot, we basically need to have:
         2*(1-\alpha)*SMOOTH_M_INTERVAL < 1
  i.e.
        SMOOTH_M_INTERVAL < 1 / (2(1-\alpha))
  and since the logic above is, as I noted, a little approximate, to
  get a proper bound we need a little wiggle room.  To be safe let's
  make this a factor of 4 (probaly more like 2 would suffice), so we'll
  require:
        SMOOTH_M_INTERVAL < 1 / (8(1-\alpha))







 .. which, physically, would be realized as follows, via a special case of the
 Sherman-Morrison-Woodbury formula:
    (M + \alpha I)^-1 = M^{-1} - M^{-1} (1/\alpha I + M^{-1}

 {\displaystyle \left(A+UCV\right)^{-1}=A^{-1}-A^{-1} U \left(C^{-1}+VA^{-1}U\right)^{-1}VA^{-1},}

*/



/**
   This contains information related to the computation of the linear prediction
   coefficients (LPC).
 */
struct LpcComputation {
  // 'autocorr[i]' contains a weighted sum of (s[j] * s[j - i]) << 23;
  // we use a 'forgetting factor' of AUTOCORR_DECAY_EXPONENT, i.e. each
  // time we multiply by (1 + 2^-{AUTOCORR_DECAY_EXPONENT}).
  // The elements of the sum cannot exceed (2^15)^2 = 2^30, shifted
  // left 23 bits, so <= 2^53.
  // The sum will be no greater than this times 2^AUTOCORR_DECAY_EXPONENT,
  // so the sum would be <= 2^(53+8) = 2^61.
  int64 autocorr[MAX_LPC_ORDER + 1];

  // highest_bit_set is the index of the highest bit set in abs(autocorr[0]);
  // or if autocorr[0] == 0, it is 0.  (Note: if autocorr[0] is nonzero,
  // highest bit set will always exceed 23).
  // So highest_bit_set is the largest number >= 0 such that
  // abs(autocorr[0]) >= (1 << highest_bit_set), or zero if that does not
  // exist.
  // Also note: highest_bit_set will always be >= 23 if we have
  // processed at least one block.
  int32 highest_bit_set;

  // The LPC coefficients times 2^23.  These are initialized to
  // (1 0 0 0.. ) at the start of the utterance (so the prediction
  // is just based on the previous sample).  Of course that's
  // represented as (1<<23 0 0 0 ...).
  //
  // If we have processed at least one block of LPC_COMPUTE_INTERVAL samples and
  // have called lilcom_durbin, this will contain the coefficients estimated
  // from there.
  // Only elements 0 through lpc_order - 1 will be valid.
  // (lpc_order is passed directly into functions dealing with this).
  int32 lpc_coeffs[MAX_LPC_ORDER + 1];
};


void lilcom_init_autocorrelation(AutocorrCoeffs *coeffs) {
  for (int i = 0; i <= MAX_LPC_ORDER; i++) {
    coeffs->autocorr[i] = 0;
    coeffs->lpc_coeffs[i] = 0;
  }
  coeffs->highest_bit_set = 0;
  // the LPC coeffs are stored shifted left by 23, so this means the 1st coeff
  // is 1 and the rest are zero-- meaning, we start prediction from the previous
  // sample.
  coeffs->lpc_coeffs[0] = 1 << 23;
}


/**
   Updates the autocorrelation coefficients in 'coeffs', adding one block's
   worth of autocorrelation data.  This is called every LPC_COMPUTE_COEFFS
   samples.

     @param [in,out]  autocorr   The coefficients to be updated.  Assumed
                            to have been previously computed if
                            is_first_block == 0 (and to be updated);
                            must have its coefficients zeroed if
                            is_first_block != 0.
     @param [in] lpc_order   The LPC order, must be in [1..MAX_LPC_ORDER]
     @param [in] is_first_block  Nonzero if this is the first block of
                           signal

     @param [in] signal     Pointer to the signal we are processing.
                           In all cases we will access values signal[0]
                           through signal[LPC_COMPUTE_INTERVAL-1].  In
                           is_first_block == 0, we will also look at
                           elements signal[-MAX_LPC_ORDER] through
                           signal[-1].
*/
inline static void lilcom_update_autocorrelation(
    AutocorrCoeffs *autocorr, int lpc_order, int is_first_block,
    int16_t *signal) {

  // 'temp_autocorr' will contain the raw autocorrelation stats
  // without the shifting left by 23 (we'll do that at the end,
  // to save an instruction in the inner loop).
  int64_t temp_autocorr[MAX_LPC_ORDER + 1];

  if (!is_first_block) {
    // The samples that come from the previous block need to be scaled down
    // slightly, in order to be able to guarantee that no element of
    // autocorr->autocorr is greater than the zeroth element.  The way we do
    // this is to process them before we scale down the elements of
    // autocorr->autocorr.  We add these directly to autocorr->autocorr without
    // using the temporary storage of `temp_autocorr`.
    for (i = 0; i < lpc_order; i++) {
      int64 signal_i = signal[i];
      for (int j = i + 1; j <= lpc_order; j++) {
        autocorr->autocorr[j] += (signal[i - j] * signal_i) << 23;
      }
    }
  }

  // Scale down the current data slightly.  This is an exponentially decaying
  // sum, but done at the block level not the sample level.
  for (int i = 0; i <= lpc_order; i++) {
    autocorr->autocorr[i] -= (autocorr->autocorr[i] >> AUTOCORR_DECAY_EXPONENT);
    temp_autocorr[i] = 0;
  }

  int i = 0;

  // We need to exclude negative-numbered samples from the sum.  In the first
  // block they don't exist (conceptually, they are zero); in subsequent blocks
  // we need to scale them down according to AUTOCORR_DECAY_EXPONENT in order to
  // be able to guarantee that the zeroth coefficient is the largest one; and
  // this has been handled above; search for `if (!is_first_block)`.
  // [actually it's not clear that we need this property, but it makes certain
  // things easier to reason about.]
  for (; i < lpc_order; i++) {
    int32 signal_i = signal[i];
    for (int j = 0; j <= i; j++)
      temp_autocorr[j] += signal[i - j] * signal_i;
  }
  // OK, now we handle the samples that aren't close to the boundary.
  // currently, i == lpc_order.
  for (; i < LPC_COMPUTE_INTERVAL; i++) {
    int32 signal_i = signal[i];
    for (int j = 0; j <= lpc_order; j++) {
      temp_autocorr[j] += signal[i - j] * signal_i;
    }
  }
  for (int j = 0; j <= lpc_order; j++) {
    autocorr->autocorr[j] += temp_autocorr[j] << 23;
  }

  // This takes care of the smoothing to make sure that the autocorr[0] is nonzero,
  // and to add extra noise determined by AUTOCORR_EXTRA_VARIANCE_EXPONENT and the
  // signal energy, which will allow us to put a bound on the value of the LPC
  // coefficients so we don't need to worry about integer overflow.
  autocorr->autocorr[0] += ((int32_t)(LPC_COMPUTE_INTERVAL*AUTOCORR_EXTRA_VARIANCE)<<23) +
      temp_autocorr[0] << (23 - AUTOCORR_EXTRA_VARIANCE_EXPONENT);


  int exponent = LPC_COMPUTE_INTERVAL_LOG2 + 23;
  int64_t abs_autocorr_0 =
      (autocorr->autocorr[0] > 0 ? autocorr->autocorr[0] : -autocorr->autocorr[0])
      >> exponent;
  while (abs_autocorr_0 >= 8) {
    abs_autocorr_0 >>= 4;
    exponent += 4;
  }
  if (abs_autocorr_0 >= 2) {
    abs_autocorr_0 >>= 2;
    exponent += 2;
  }
  if (abs_autocorr_0 >= 1) {
    exponent += 1;
    assert(abs_autocorr_0 == 1);
  }
  assert(abs_autocor_0 >= (1 << exponent) &&
         abs_autocor_0 < (2 << exponent) &&
         exponent >= 23);
  autocorr->highest_bit_set = exponent;
}

/*
      *NOTE ON BOUNDS ON LPC COEFFICIENTS*

     Suppose the autocorrelation at time zero (i.e. the sum of
     squares) is S.  We add to the autocorrelation at time zero,
     S * 2^{-AUTOCORR_EXTRA_VARIANCE_EXPONENT} (currently 2^16).

     This can provide a bound on the LPC coefficients.
     For each LPC coefficient alpha, the variance in our estimate
     of the current sample would be increased by
     alpha^2 * S * 2^{-AUTOCORR_EXTRA_VARIANCE_EXPONENT}.  Now, if
     the LPC coeffs were all zero, the prediction variance we'd get
     would be about S.  We know that the extra noise from term
     mentioned above must not exceed S, or we'd be doing worse
     than zero LPC coeffs.  So

       alpha^2 * S * 2^{-AUTOCORR_EXTRA_VARIANCE_EXPONENT} <= S
     so
       alpha^2 * 2^{-AUTOCORR_EXTRA_VARIANCE_EXPONENT} <= 1
    (don't worry about S = 0; see AUTOCORR_EXTRA_VARIANCE).1
    That implies alpha <= 2^(AUTOCORR_EXTRA_VARIANCE_EXPONENT / 2),
    i.e. currently the LPC coeffs cannot exceed 2^8 (which is
    a very-worst case).  So when stored as integers with 23 as
    the exponent, they cannot exceed 2^31.
 */



/**
   struct CompressionState contains the state that we need to maintain
   while compressing a signal; it is passed around by functions
   that are compressing the signal.
 */
struct CompressionState {

  /**
     The LPC order, a value in [1..MAX_LPC_ORDER].  May be user-specified.
   */
  int32_t lpc_order;

  /**
     'lpc_computations' is to be viewed as a rolling buffer of size
     2, containing the autocorrelation and LPC coefficients.
     Define the block-index, as a function of t,
         b(t) = t / LPC_COMPUTE_INTERVAL,
     rounding down, of course.  The LPC coefficients we use to
     predict sample t will be obtained from lpc_computations[b(t) % 2].

     Whenever we process a t value that's a multiple of LPC_COMPUTE_INTERVAL and
     which is nonzero, we will use the preceding block of LPC_COMPUTE_INTERVAL
     coefficients of the signal (and, if present, `lpc_order` samples context
     preceding that) to update the autocorrelation coefficients and the
     resulting LPC coefficients.
  */
  LpcComputation lpc_computations[2];


  /**
     A rolling buffer of the exponent values used to compress the signal.
     Note: the compressed code only contains the delta of the exponents,
     so this history can be quite useful.
   */
  int exponent[EXPONENT_BUFFER_SIZE];

  /**
     The compressed-and-then-compressed version of the input signal.  We need to
     keep track of this because it's the uncompressed version of the signal
     that's used to compute the LPC coefficients (this ensures that we can
     compute them in the same way when we decompress).

     The signal at time t is located at
       uncompressed_signal[(t % SIGNAL_BUFFER_SIZE) + MAX_LPC_ORDER]

     The reason for the extra MAX_LPC_ORDER elements is so that we can ensure,
     when we roll around to the beginning of the buffer, that we have a place to
     put the recent history (the previous `lpc_order` samples).  This keeps the
     code of lilcom_update_autocorrelation simple.
  */
  int16_t uncompressed_signal[MAX_LPC_ORDER + SIGNAL_BUFFER_SIZE];


  /**
     The input signal that we are compressing.  We put it here so it can easily
     be passed around.
   */
  const int16_t *input_signal;

  /**
     The compressed code that we are generating, one byte per time frame.  This
     pointer *not* point to the start of the header (the pointer has been
     shifted forward by 4), so the t'th value is located at compressed_code[t].
   */
  int8_t *compressed_code;

};



// returns the sign of 'val', i.e. +1 if is is positive, -1 if
// it is negative, and 0 if it is zero.
inline int sgn(int val) {
  return (0 < val) - (val < 0);
}

/**
   Computes the least exponent (subject to a caller-specified floor) which
   is sufficient to encode (an approximation of) this residual; also
   computes the associated mantissa.

      @param [in] residual  The residual that we are trying to encode,
                     meaning: the observed value minus the value that was
                     predicted by the linear prediction.  This is a
                     difference of int16_t's, but such differences cannot
                     always be represented as int16_t, so it's represented
                     as an int32_t.
      @param [in] predicted   The predicted sample (so the residual
                     is the observed sample minus this).  The only reason
                     this needs to be specified is to detect situations
                     where, due to quantization effects, we would exceed
                     the range of int16_t; in those cases, we need to
                     reduce the magnitude of the mantissa to stay within
                     the allowed range.
       @param [in] min_exponent  A caller-supplied floor on the exponent;
                     must be in the range [0, 11].  This function will
                     never return a value less than this.  min_exponent
                     will normally be the previous sample's exponent
                     minus 1, but may be more than that if we are
                     backtracking.
        @param [out] mantissa  This function will write an integer in
                     the range [-32, 31] to here, such that
                     (mantissa << exponent) is a close approximation
                     of `residual` and satisfies the property that
                     `predicted + (mantissa << exponent)` does not
                     exceed the range of int16_t.

        @return  Returns the value in the range [min_exponent..11] which,
                 together with `mantissa`, provides a close approximation
                 to `residual` while not allowing the next sample
                 to exceed the range of int16_t.

                 The intention of this function is to return the exponent in the
                 range [min_exponent..11] which gives the closest approximation
                 to `residual`, while choosing the lower exponent and
                 lower-magnitude mantissa in case of ties.  This is largely what
                 it does, although it may not always do so in situations where
                 we needed to modify the mantissa to not exceed the range of
                 int16_t.


   The following explains the internals of how this function operates.

   Define the exact mantissa m(e), which is a function of the exponent e,
   as:
            m(e) =   (y_uncomp - y_pred_int) / (2^e),
   viewed as an exact mathematical expresion, not an integer.
   We want to return a value of e such that
     -33.0 <= m(e) <= 31.5.
   This inequality ensures that there will be no loss of accuracy by choosing e
   instead of e+1 as the exopnent.  (If we had a larger exponent, the closest
   points we'd be able to reach would be equivalent to m(e) = -34 or +32; and if
   m(e) satisfies the inequality above we'd have no loss of precision by using e
   as the exponent.  We can express the above in integer math as:

      -66 * 2^e <= (y_uncomp - y_pred_int) * 2 <= 63 * 2^e

   and notice that we have multiplied by 2 so that we don't have fractional
   expressions.

   Define the actual mantissa am(e) as just m(e), rounded to the closest
   integer, rounding towards zero in case of ties (and, as a special case,
   if m(e) is -33, letting am(e) be -32).
*/
inline static int least_exponent(int32_t residual,
                                 int16_t predicted,
                                 int min_exponent,
                                 int *mantissa) {
  assert (((uint32_t)min_exponent) <= 10);
  int exponent = min_exponent,
      residual2 = residual * 2,
      minimum = -66 << exponent,
      maximum = 63 << exponent;
  while (residual2 < minimum || residual2 > maximum) {
    minimum *= 2;
    maximum *= 2;
    exponent++;
  }
  assert(exponent <= 11);

  {
    // This code block computes 'mantissa', the integer mantissa which we call
    // m(e) in the math above, and which should be a value in the range
    // [-32, 31].
    //
    // m(e) is the result of rounding (residual / (float)2^exponent)
    // to the nearest integer, rounding towards zero in case of ties; and
    // then, if the result is -33, changing it to -32.
    //
    // What we'd like to do is compute:
    //
    //     mantissa = residual / (1<<exponent)
    //
    // and have the "/" expression round to the closest integer, rounding
    // towards zero in case of ties; but that's now how it works in integer
    // division in C (it removes any fractional part).  By writing
    //
    //    mantissa = (residual*2 + offset) / (2<<exponent)
    //
    // using "C" integer division, we can get what we want, where 'offset' is a
    // number that controls the rounding behavior, defined as
    //
    //    offset = (1<<exponent - 1) * sign(residual).
    //
    // Of course, the correct behavior of this relies on the fact that
    // C integer division truncates any fractional part towards zero.
    int offset = ((1 << exponent) - 1) * sgn(residual),
        n2 = 2 << exponent,
        local_mantissa = (residual2 + offset) / n2;


    // maybe the expression below would be as fast; I should test.
    // The 0.999 is to ensure we round towards zero in case of ties.
    assert(local_mantissa == round((residual / (float)(1<<exponent)) * 0.999) &&
           local_mantissa >= -33 && local_mantissa <= 31);
    if (local_mantissa == -33)
      local_mantissa = -32;

    int32_t next_signal_value =
        ((int32_t)predicted) + (((int32_t)local_mantissa) << exponent);
    if (next_signal_value != (int16_t)next_signal_value) {
      // The next signal exceeds the range of int16_t; this can in principle
      // happen if the predicted signal was close to the edge of the range
      // [-32768..32767] and quantization effects took us over.  We need to
      // reduce the magnitude of the mantissa by one in this case.
      local_mantissa -= sgn(local_mantissa);
      next_signal_value =
          ((int32_t)predicted) + (((int32_t)local_mantissa) << exponent);
      assert(next_signal_value == (int16_t)next_signal_value);
    }
    *mantissa = local_mantissa;
  }
  return exponent;
}


<<<<<<< HEAD
=======
void lilcom_init_computation_state(int exponent,
                                   ComputationState *computation_state) {
  for (int i = 0; i < MAX_LPC_ORDER; i++) {
    computation_state->x[i] = 0.0;
    computation_state->a[i] = 0.0;
    computation_state->p[i] = 0.0;
    for (int j = 0; j < MAX_LPC_ORDER; j++) {
      if (i != j) computation_state->M_inv[i][j] = 0.0;
      else computation_state->M_inv[i][j] = 1.0 / SMOOTH_M_AMOUNT;
    }
  }
  computation_state->exponent = exponent;
  computation_state->y = 0.0;

  // the following values won't actually matter.
  computation_state->y_pred = 0.0;
  computation_state->y_pred_in = 0.0;
  computation_state->mantissa = 0;
  computation_state->y_int = 0;
}



// Durbin's recursion - converts autocorrelation coefficients to the LPC
// pTmp - temporal place [n]
// pAC - autocorrelation coefficients [n + 1]
// pLP - linear prediction coefficients [n] (predicted_sn = sum_1^P{a[i-1] * s[n-i]}})
//       F(z) = 1 / (1 - A(z)), 1 is not stored in the demoninator


/**
   Integerized Durbin computation (computes linear prediction coefficients
   given autocorrelation coefficients).


     `coeffs` is a struct containing the autocorrelation coefficients;
              see its documentation.  Only entries 0 through lpc_order
              will be defined.
     `lpc_order` is the linear prediction order, a number at least 1 and
              not to exceed MAX_LPC_ORDER.  It is the number
              of taps of the IIR filter / the number of past samples
              we predict on.
     `autocorr` is the autocorrelation coefficients, an array of size
              lpc_order.  These are actually un-normalized autocorrelation
              coefficients, i.e. we haven't divided by the total number of
              points in the sum, because doing so would make no difference to
              the result.  (It would be equivalent to a scaling of the signal).


     `lpc_coeffs` (an output) is the linear prediction coefficients (imagine
             they were floats) times 2^23.  At exit, values 0 through lpc_order - 1
             will be set.
             The prediction of s[n] would be:
              s_n_predicted =
                 (sum(i=0..lpc_order-1): (s[n-1-i] * coeff[i])) >> 23

    This code was adapted to integer arithmetic from the 'Durbin' function in
    Kaldi's feat/mel-computations.cc, which in turn was originaly derived
    from HTK.  Any way durbin's algorithm is very well known.
*/
void lilcom_compute_lpc(int32 lpc_order,
                        LpcComputation *c) {
  // autocorr_local and temp are both to be viewed as floating point numbers
  // with an exponent of -23.  That is, to interpret them as floating point
  // numbers you'd cast to float and multiply by 2^-23.  Bear in mind that the
  // 'normal range' of the data in `autocorr` and `temp` is about -1 to 1
  // (independent of the signal scale), which is why it's OK to used a fixed
  // exponent.  The number 23 was chosen to exceed the precision of regular
  // floating point, while giving plenty of overhead so that when we
  // multiply two of these together, even if they are significantly larger
  // than 1.

  /**
     autocorr is just a copy of c->autocorr, but shifted to ensure that the
     magnitude of all elements is < 2^23 (but as large as possible given that
     constraint).  We don't need to now how much it was shifted right, because
     it won't affect the LPC coefficients.
  */
  int32 autocorr[MAX_LPC_ORDER];  // will be limited in magnitude to < 2^23,
                                  // similar to the precision of float32.
  {
    // Set autocorr to equal c->autocorr, with elements shifted
    // to the right enough to ensure that the highest bit set in abs(autocorr[0])
    // is the 22nd bit (hence its values are < 2^23, and all values in
    // autocorr are < 2^23, since we have guaranteed that autocorr[0] is the
    // largest-absolute-value element.
    assert(aucorr_in->highest_bit_set > 22);
    int32 right_shift = autocorr_in->highest_bit_set - 22;
    for (i = 0; i <= lpc_order; i++)
      autocorr[i] = autocorr_in->autocorr[i] >> right_shift;
  }


  int32 temp[MAX_LPC_ORDER];  // 'temp' is a temporary array used in the LPC
                              // computation, stored with exponent of 23.  In
                              // Kaldi's mel-computations.cc is is called pTmp.
                              // It seems to temporarily store the next
                              // iteration's LPC coefficients.  Note: the
                              // floating-point value of these coefficients
                              // would not exceed 2^8 (8 =
                              // AUTOCORR_EXTRA_VARIANCE_EXPONENT / 2); see
                              // BOUNDS ON LPC COEFFICIENTS above.  The
                              // magnitude of the elements of 'temp' will be
                              // less than 2^(23+8) = 2^31.  i.e. it fits into
                              // an int32.



  int32 E = autocorr[0];  // Note: the highest bit set in E will be the 22nd; it is
                          // less than 2^23.  The autocorr coeffs are scaled to
                          // ensure this.

  int32 j;
  for (int32 i = 0; i < lpc_order; i++) {
    // k_i will be the next reflection coefficient, a value in [-1, 1],
    // but scaled by 2^23 to represent in fixed point.
    int64 ki = autocorr[i + 1] << 23;  // currently, magnitude < 2^(23+23) = 2^46

    for (j = 0; j < i; j++) {
      // max magnitude of the terms added below is 2^(31 + 23) = 2^54, i.e.
      // the abs value of the added term is less than 2^54.
      ki += coeffs[j] * autocorr[i - j];
    }
    // ki is a summation of terms, so add LPC_ORDER_BITS=4 to the magnitude of
    // 2^54 computed above, it's now bounded by 2^58 (this would bound its value
    // at any point in the summation above).
    ki = ki / E;
    // at this point, ki is mathematically in the range [-1,1], since it's a
    // reflection coefficient; and it is stored times 2^23, so its magnitude as
    // an integer is <= 2^23.  We check that it's less than 2^23 plus a margin
    // to account for roundoff errors.
    assert(abs(ki) < (1<<23 + 1<<15));

    // float c = 1 - ki * ki;
    int64 c = (((int64)1) << 23) - ((ki*ki) >> 23);

    // The original code did as follows, but this is not
    // necessary as we handle it with AUTOCORR_EXTRA_VARIANCE
    // and AUTOCORR_EXTRA_VARIANCE_EXPONENT, so E should never
    // become zero or negative.
    // if (c < 1.0e-5)
    //   c = 1.0e-5;
    //

    // Then the original code did:
    // E *= c;
    E = (int32)((E * c) >> 23);

    // compute the new LP coefficients
    // Original code did: pTmp[i] = -ki;
    temp[i] = -ki;  // abs(temp[i]) <= 2^23, since ki is in the range [-1,1] when
                    // viewed as a real number.

    for (j = 0; j < i; j++) {
      // The original code did:
      //   pTmp[j] = pLP[j] - ki * pLP[i - j - 1]
      // These are actual LPC coefficients (computed for LPC order i + 1), so
      // their magnitude is less than 2^(23+8) = 2^31.
      //
      // The term on the RHS that we cast to int32 is also bounded by
      // 2^31, because it's (conceptually) an LPC coefficient multiplied by a
      // reflection coefficient ki with a value <= 1.
      //
      // Also coeffs[j] and temp[j] may both be interpreted as LPC coefficients,
      // just of different orders.  This implies that they are both (when viewed
      // as integers) strictly less than 2^31.
      temp[j] = coeffs[j] - (int32)((ki * coeffs[i - j - 1]) >> 23);
    }
    for (j = 0; j <= i; j++) {
      assert(abs(temp[j]) < ((int64)1<<31));
      coeffs[j] = temp[j];  // magnitude less than 2^(23+8) = 2^31.
    }
  }
  // E > 0 because we added fake extra variance via
  // AUTOCORR_EXTRA_VARIANCE_EXPONENT ahnd AUTOCORR_EXTRA_VARIANCE, so according
  // to these stats the sample should never be fully predictable.  E =
  // autocorr[0] because even if things are uncorrelated, we should never be
  // increasing the predicted error vs. no LPC at all.
  assert(E > 0 && E <= autocorr[0]);
}

inline int16_t lilcom_compute_predicted_value(
    CompressionState *state,
    int64_t t) {
  int64_t start_t = t - state->lpc_order;
  int32_t block_index = ((int32_t)t) / LPC_COMPUTE_INTERVAL;
  LpcComputation *lpc = &(state->lpc_computations[block_index % 2]);

  if (start_t < 0)
    start_t = 0;

  int32_t lpc_order = state->lpc_order;
  if (lpc_order > t)  // We should later make sure this if-statement doesn't
                      // have to happen.
    lpc_order = t;
  int64_t sum = 0;
  for (int32_t i = 0; i < lpc_order; i++) {
    // Note: ((int64_t)(t - 1 - i) & (SIGNAL_BUFFER_SIZE-1)) is just
    // (t-1-i) % SIGNAL_BUFFER_SIZE.  We know, incidentally, that (t-1-i)
    // is nonnegative, because i < lpc_order and lpc_order <= t., so i < t.
    sum += ((int64_t)lpc->lpc_coeffs[i]) * ((int64_t)(t - 1 - i) & (SIGNAL_BUFFER_SIZE-1));
  }
  // the lpc_coeffs were stored shifted left by 23.
  sum = sum >> 23;
  // We need to truncate sum to fit within the range that int16_t can
  // represent (note: in principle we could just let it wrap around and
  // accept that the prediction will be terrible; that would worsen
  // compression but increase speed).
  if (sum > 32767)
    return (int16_t)32767;
  else if (sum < -32768)
    return (int16_t)-32768;
  else
    return sum;
}


/**
   This
 */
void lilcom_backtrack(
    int64_t t,
    int exponent_floor,
    CompressionState *state);



/**
   lilcom_compress_for_time attempts to compress the signal for time t;
   on success, it will write to state->compressed_code[t].

      @param [in] t     The time that we are requested to compress the signal.
      @param [in] prev_exponent   The exponent value that was used to compress the
                        previous frame (if t > 0), or the "starting" exponent
                        value present in the header if t == 0.
      @param [in] exponent_floor  A value in the range [0, 11] which puts
                        a lower limit on the exponent used for this frame,
                        and which is required, in addition to being >=0,
                        to be in the range
                        [prev_exponent-1 .. prev_exponent+2].
      @param [in,out] state  Contains the computation state and pointers to the
                       input and output data.

   On success (i.e. if it was able to do the compression) it returns the
   exponent used, which is a number >= 0.

   On failure, which can happen if the exponent required was greater
   than prev_exponent + 2, it returns the negative of the exponent
   that it would have required to compress this frame.
*/
inline int lilcom_compress_for_time_internal(
    int64_t t,
    int prev_exponent,
    int exponent_floor,
    CompressionState *state) {
  if (t % LPC_COMPUTE_INTERVAL == 0) {
    // The start of a block.  We need to update the autocorrelation
    // coefficients and LPC coefficients.

  }

  assert(prev_exponent >= 0 && exponent_floor >= 0 &&
         exponent_floor >= prev_exponent - 1 &&
         exponent_floor <= prev_exponent + 2);

  int16_t predicted_value = lilcom_compute_predicted_value(state, t),
      observed_value = input_signal[t];
  // cast to int32 because difference of int16's may not fit in int32.
  int32_t residual = ((int32_t)observed_value) - ((int32_t)predicted_value);

  int mantissa,
      exponent = least_exponent(residual, exponent_floor, &mantissa);

  if (exponent <= prev_exponent + 2) {
    // Success; we can represent the difference of exponents in the range
    // [-1..2].  This is the normal code path.
    int exponent_code = (exponent - prev_exponent + 1);
    assert(exponent_code >= 0 && exponent_code < 4 &&
           mantissa >= -32 && mantissa < 32);
    state->compressed_code[t] = (int8_t)(mantissa << 2 + exponent_code);
    state->exponent[t & (EXPONENT_BUFFER_SIZE - 1)] = exponent;
    return exponent;  // Success.
  } else {
    return -exponent;  // Failure.  The calling code will backtrack, increase the
                       // previous exponent to at least this value minus 2, and
                       // try again.
  }
}

/*
  This function is a special case of compressing a single sample, for t == 0.
  This is a little different because of initialization effects (the header
  contains an exponent and a mantissa for t == -1, which gives us a good
  starting point).

    @param [in] min_exponent  A number in the range [0, 11]; the caller
                  requires the exponent for time t = 0 to be no less than
                  this value.
    @param [in,out] state  Stores shared state and the input and output
                  sequences.  The primary output is to
                  state->compressed_code[0], and to
                  state->compressed_code[-LILCOM_HEADER_BYTES + 2] and
                  state->compressed_code[-LILCOM_HEADER_BYTES + 3] which
                  contain the exponent and mantissa for a phantom frame t-1.
 */
void lilcom_compress_for_time_zero(
    int min_exponent,
    CompressionState *state) {
  int16_t first_value = state->input_signal[0];

  int frame_m1_min_exponent =
      (min_exponent >= 2 ? 0 : min_exponent - 2);
  int mantissa_m1,
      exponent_m1 = least_exponent(first_value,
                                   frame_m1_min_exponent,
                                   &mantissa_m1);
  state->compressed_code[-LILCOM_HEADER_BYTES + 2] = exponent_m1;
  state->compressed_code[-LILCOM_HEADER_BYTES + 3] = mantissa_m1;

  state->exponents[EXPONENT_BUFFER_SIZE - 1] = exponent_m1;

  // autocorrelation parameters for first block simply copy the previous frame.
  int16_t frame_m1_uncompressed_value = mantissa_m1 << exponent_m1;
  int32_t residual = first_value - ((int32)frame_m1_uncompressed_value);

  if (exponent_m1 - 1 > min_exponent)
    min_exponent = exponent_m1 - 1;

  int mantissa0,
      exponent0 = least_exponent(residual,
                                 min_exponent,
                                 &mantissa0),
      delta_exponent = exponent0 - exponent_m1;
  // The residual cannot be greater in magnitude than first_value, since we
  // already encoded part of it, so whatever exponent we used for frame -1 would
  // be sufficiently large for frame 0; that's how we can guarantee
  // delta_exponent <= 2.
  assert(delta_exponent >= -1 && delta_exponent <= 2);

  state->compressed_code[0] = (int16_t)((mantissa0 << 2) + (delta_exponent + 1));

  state->uncompressed_signal[MAX_LPC_ORDER] =



      state->exponents[0] = exponent0;

      EXPONENT_BUFFER_SIZE - 1] = exponent_m1;

  assert(exponent0 >= min_exponent && mantissa0 >= -32
         && mantissa0 <= 31);


                                 (exponent == 0 ? exponent - 1 : 0),
                                     first_value, 0, &mantissa);


                  state->compressed_code[0], and to


}



void lilcom_compress_for_time_backtracking(
    int64_t t,
    int min_exponent,
    CompressionState *state) {
  if (t == 0) {
    // t == 0 is a special case: we just set the initial exponent, in the
    // header, to a particular value.
    state->compressed_code[-LILCOM_HEADER_BYTES + 2] = min_exponent;


  }

}


void lilcom_compress_for_time(
    int64_t t,
    CompressionState *state) {

  int prev_exponent =
      state->exponents[(cur_t - 1) & (EXPONENT_BUFFER_SIZE - 1)],
      exponent_floor = (prev_exponent == 0 ? 0 : prev_exponent - 1);

  int exponent = lilcom_compress_for_time_internal(
      t, prev_exponent, exponent_floor, state);
  if (exponent >= 0) {
    // lilcom_compress_for_time_internal succeeded; there is no problem.
    return;
  } else {
    // exponent is negative; it's the negative of the exponent that
    // was needed to compress frame t.
    lilcom_compress_for_time_backtracking(t, -exponent, state);
  }

  state->exponents[cur_t & (EXPONENT_BUFFER_SIZE - 1)] = exponent_floor;

  while (cur_t <= t) {
    int this_exponent_floor =
        state->exponents[cur_t & (EXPONENT_BUFFER_SIZE - 1)],
        prev_exponent =
        state->exponents[(cur_t - 1) & (EXPONENT_BUFFER_SIZE - 1)];



  }

  if (lilcom_compress_for_time_internal



}



  if (exponent_floor >= prev_exponent) {
    if (exponent_floor > prev_exponent + 2) {
      // We have a problem because the exponent can't increase by more than
      // 2 each time.  We need to backtrack to ensure that prev_exponent is
      // at lesat exponent_floor - 2.
      if (t > 0) {
        lilcom_compress_for_time(t-1, exponent_floor - 2, input_signal,
                                 compressed_code, state);
        prev_exponent = state->exponent[prev_exponent_index];
        assert(prev_exponent >= exponent_floor - 2);
      } else {
        // t == 0.
        // The statement below modifies the initial exponent which has
        // been written as the 3rd byte (index 2) in the header.
        prev_exponent = exponent_floor - 2;
        (compressed_code-LILCOM_HEADER_BYTES)[2] = prev_exponent;
        state->exponents[EXPONENT_BUFFER_SIZE - 1] = prev_exponent;
      }
    }
  } else {
    // the exponent floor is 'not active', i.e. is making no difference;
    // the minimum exponent is determined by prev_exponent in this
    // case.  Note: exponent_floor cannot be negative because
    // if prev_exponent were zero, we would not have reached this
    // point (the caller-supplied exponent_floor is always positive).
    exponent_floor = prev_exponent - 1;
  }
  assert(exponent_floor >= 0 && exponent_floor >= prev_exponent - 1);
  assert(exponent >= min_exponent && mantissa >= -32 && mantissa <= 31);
  if (exponent > prev_exponent + 2) {
    // We need to backtrack, because this exponent is too large to
    // be representable.
  }



}


void lilcom_update_computation_state(
    ComputationState *prev_state,
    ComputationState *state) {

}

/**
   This function is central to the compression method.  It attempts to compute
   the next byte of the compressed stream.  Suppose the byte we are trying
   to compute is the one for time t.
     `prev_state` is the ComputationState for time t-1.  All fields are expected
         to have been initialized.
     `state` is the ComputationState for time t, which is to be partially set
         up.  At entry, none of its fields are defined.  Upon successful
         completion (i.e. if this function returns with status zero), its fields:
             mantissa  exponent  y_int  y  byte
         will be set.
     `y_observed` is the 16-bit integer that was observed, and which we will
         attempt to compress.  (the `y_int` field of `state` will, at exit,
         be close to this value).
   Return:
      On success, returns zero.

      On failure, returns the exponent that (we estimate) prev_state would need
       to have in order for this call to succeed.  This must be a value greater
       than zero.  (Note: the "we estimate" part means we don't guarantee that
       once we backtrack, give 'prev_state' the requested exponent and recompute
       all the new prediction coefficients, the next call would succeed; it
       may be necessary, very occasionally, to backtrack more than once.
 */
int32_t lilcom_compute_next_byte(
    ComputationState *prev_state,
    ComputationState *state,
    int16_t y_observed) {
  int32_t min_exponent = prev_state->exponent - 1;
  int32_t residual = (int32_t)y_observed - (int32_t)prev_state->next_y_pred_int;
  state->exponent = least_exponent(residual, min_exponent, &(state->mantissa));
  int exponent_code = state->exponent - min_exponent;
  if (exponent_code < 4) {
    // This is the "success path".  The exponent is not so large that we need
    // to backtrack, and we can encode this directly.
    state->byte = (int16_t)(4 * state->mantissa + exponent_code);
    int32_t y_int =
        prev_state->next_y_pred_int + (state->mantissa << state->exponent);
    if (y_int < -65536) y_int = -65536;
    else if (y_int > 65535) y_int = 65535;
    state->y_int = (int16_t)y_int;
    state->y = ((float)(1.0 / 32768.0)) * y_int;
    return 0;  // Success.
  } else {
    // The exponent can increase by at most 2 each time.  We return a
    // requested minimum value for the previous state's exponent.
    // (We can't guarantee that it will work the next time, but
    // eventually it will work if you keep backtracking and trying again).
    return state->exponent - 2;
  }
}


>>>>>>> 5e1b4a0a
/**
   Initializes the compression, writing the first 5 bytes of output corresponding
   to the 4-byte header and the first sample.  The 4-byte header contains the
   magic letter 'l', the version (1), the initial exponent and the LPC order
   combined into one byte, and then one zero byte.
 */
void lilcom_init_compression(
    RememberedState *r,
    int16_t first_value,
    int8_t *compressed,
    int output_stride) {
  int mantissa,
      exponent = least_exponent(first_value, 0, &mantissa);
  compressed[0] = 'l';
  compressed[1] = (int8_t)LILCOM_VERSION;
  compressed[2] = (int8_t)exponent;
  compressed[3] = (int8_t)mantissa;


  // The "previous exponent" will be found in compressed[2].
  // The + 1 below is the value for the exponent offset that
  // means "keep the exponent the same as before".  (0 would
  // mean, decrease it by 1).


  int next_exponent = least_exponent(residual,
                                     (exponent == 0 ? exponent - 1 : 0),
                                     first_value, 0, &mantissa);
  compressed[4] =

  compressed[4] = (int8_t)(mantissa * 4 + 1);

  r->t = 0;
  // The following sets the computation-state for time t = -1 to the
  // "default" value, the same as if we had seen a string of zeroes,
  // but with the exponent set to the provided value.
  lilcom_init_computation_state(exponent, &(r->state[STATE_BUFFER_SIZE - 1]));
}


/**
   Lossily compresses 'num_samples' samples of int16 audio data into  'num_samples + 4'
   bytes of data.  (The first four bytes contain version information etc., and are
   mostly added for future compatibility).

   This process can (approximately) be reversed by calling `lilcom_decompress`.
*/
void lilcom_compress(size_t num_samples,
                     int16_t *uncompressed, int input_stride,
                     int8_t *compressed, int output_stride) {

  RememberedState r;









/**
   Note on integer arithmetic.  We use only integer arithmetic for exact reproducibility,
   so we don't have to worry about slight differences in roundoff behavior leading
   to unpredictable results.

   We view all the 16-bit signal values from -32768 .. 32767 as values between 0 and 1,
   by dividing by 32767.

   We have another encoding for M.  We'll add 128 to all residuals in the 16-bit encoding
   to make sure M^{-1} can't get huge.    This means that the smallest eigenvalue of
   M would be, in real numbers, (128/32768)^2 = 2^{-16}.  The largest possible eigenvalue
   of M would be 2.0.  This means that the possible range of eigenvalues of M^{-1}
   would be 0.5 to 2^16.

   We store elements of M scaled by 2^14 to use the full range of 32-bit ints.
   For z_t's

   x_t are already stored as integers (times 2^15).


 */



/**
   Linear regression...
     Predicting x_t as a function of x_{t-1}, x_{t-2}, ...

     Maximizing p(x_t)

...
  2nd order predictor based on last n samples' stats?



 */


void lilcom_uncompress(u_int64_t size, int8_t *src, int16_t *dest) {


}<|MERGE_RESOLUTION|>--- conflicted
+++ resolved
@@ -615,9 +615,6 @@
   return exponent;
 }
 
-
-<<<<<<< HEAD
-=======
 void lilcom_init_computation_state(int exponent,
                                    ComputationState *computation_state) {
   for (int i = 0; i < MAX_LPC_ORDER; i++) {
@@ -1133,8 +1130,6 @@
   }
 }
 
-
->>>>>>> 5e1b4a0a
 /**
    Initializes the compression, writing the first 5 bytes of output corresponding
    to the 4-byte header and the first sample.  The 4-byte header contains the
