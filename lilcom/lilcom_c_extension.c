--- conflicted
+++ resolved
@@ -203,14 +203,8 @@
       return 2;
     for (int i = 0; i < dim; i++) {
       int ret = decompress_int16_internal(num_axes, axis + 1, input_data,
-<<<<<<< HEAD
-                                        output_data, input, output
-                                        );
-      if (ret != 0)
-=======
                                           output_data, input, output);
       if (ret >= 1000)
->>>>>>> 56bdca91
         return ret;  /** Some kind of failure */
 
       if (i == 0) conversion_exponent = ret;
@@ -222,20 +216,12 @@
     return conversion_exponent;
   } else {
     /** The last axis-- the time axis. */
-<<<<<<< HEAD
-    if (PyArray_DIM(output, axis) != dim + 4)
-      return 2;
-    int ret = lilcom_decompress(dim, input_data, input_stride,
-                              output_data, output_stride,
-                              &conversion_exponent);
-=======
     if (PyArray_DIM(output, axis) != dim - 4)
       return 1002;
     int conversion_exponent;
     int ret = lilcom_decompress(dim - 4, input_data, input_stride,
                                 output_data, output_stride,
                                 &conversion_exponent);
->>>>>>> 56bdca91
     if (ret != 0)
       return 1001;  /** Failure in decompression, e.g. corrupted data */
     else
@@ -296,14 +282,11 @@
   */
   static char *kwlist[] = {"X", "Y", NULL};
   // Parsing Arguments
-<<<<<<< HEAD
+
   if (!PyArg_ParseTupleAndKeywords(args, keywds, "OOii", kwlist,
                                    &input, &output,
                                    &lpc_order, &conversion_exponent))
-=======
-  if (!PyArg_ParseTupleAndKeywords(args, keywds, "OO", kwlist,
-                                   &input, &output))
->>>>>>> 56bdca91
+
     goto error_return;
 
   const int8_t *input_data = (const int8_t*)PyArray_DATA(input);
@@ -318,10 +301,6 @@
   int ret = decompress_int16_internal(num_axes, 0,
                                       input_data, output_data,
                                       input, output);
-<<<<<<< HEAD
-=======
-
->>>>>>> 56bdca91
   return Py_BuildValue("i", ret);
 error_return:
   return Py_BuildValue("i", 3);
@@ -476,10 +455,6 @@
 
 
 
-<<<<<<< HEAD
-
-/* Defining Functions in the Madule */
-=======
 /**
   TODO: add comments
 */
@@ -559,7 +534,6 @@
   return Py_BuildValue("i", 3);
 }
 
->>>>>>> 56bdca91
 static PyMethodDef LilcomMethods[] = {
   { "compress_int16", (PyCFunction)compress_int16, METH_VARARGS | METH_KEYWORDS, "Lossily compresses samples of int16 sequence data (e.g. audio data) int8_t."},
   { "compress_float", (PyCFunction)compress_float, METH_VARARGS | METH_KEYWORDS, "Lossily compresses samples of float sequence data (e.g. audio data) int8_t."},
