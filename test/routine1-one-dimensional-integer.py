--- conflicted
+++ resolved
@@ -30,11 +30,4 @@
 
 
 
-<<<<<<< HEAD
 print ("conversion exponent = ", c_exponent)
-=======
-print ("conversion exponent = ", c_exponent)
-
-
-#if __f
->>>>>>> 56bdca91
